{
  "extends": [
    "apollo-open-source"
  ],
  "force": {
    "constraints": {
      "node": "< 15.0.0"
    }
  },
  "automerge": false,
  "baseBranches": ["main", "release-3.0"],
  "packageRules": [
    {
<<<<<<< HEAD
      "packageNames": ["@types/node"],
      "allowedVersions": "12.x"
    },
    /*
     * Apollo Server 3.x rules
     *
     * Essentially, we want to update Apollo whenever its possible!
     *
     */
    {
      "paths": [
        "v3/package.json"
      ],
      "packageRules": [
        "packagePatterns": ["^apollo-"],
        "schedule": ["at any time"],
        "automerge": true,
        "automergeType": "branch",
        "groupName": "v3"
      ],
=======
      "matchPackageNames": ["@types/node"],
      "allowedVersions": "8.x"
    },
    /*
      Avoid major version bumps to server frameworks (those used by the
      various Apollo Server integrations (e.g. Fastify, Express, Koa, etc.),
      which must be reserved for a major version bump to Apollo Server itself.

      For more thoughts here, see my comment on the commits that introduced
      these threshholds via `git blame`.
    */
    {
      "matchPackageNames": ["fastify"],
      "allowedVersions": "<2"
    },
    {
      "matchPackageNames": ["fastify-cors"],
      "allowedVersions": "<1"
    },
    {
      "matchPackageNames": ["koa-bodyparser"],
      "allowedVersions": "<4"
    },
    {
      "matchPackageNames": ["@koa/cors"],
      "allowedVersions": "<3"
    },
    {
      "matchPackageNames": ["log4js"],
      "allowedVersions": "<5"
    },
    {
      "matchPackageNames": ["hapi", "@types/hapi"],
      "allowedVersions": "<18"
    },
    {
      "matchPackageNames": ["ws"],
      "allowedVersions": "<7"
    },
    // Remove when we're no longer supporting Node.js v6
    {
      "matchPackageNames": ["nock"],
      "allowedVersions": "<11"
>>>>>>> 646fa1ae
    },

    /*
      Docs-related Renovate rules

      These ensure that the `docs/` folder, which is its own application with
      its own dependencies which lives inside this repository, plays by its
      own Renovate rules.  Those rules are defined within the external (npm)
      package called `renovate-config-apolllo-docs` (defined here only by
      the `apollo-docs` suffix).
    */
    {
      "matchPaths": [
        "docs/package.json"
      ],
      "extends": [
        "apollo-docs"
      ],
      // We need to tell Renovate to check the branches for each major version
      // of Apollo Server.  "Past" major versions should be added here!
      "baseBranches": [
        "main",
        "version-2"
      ]
    }
  ]
}<|MERGE_RESOLUTION|>--- conflicted
+++ resolved
@@ -11,8 +11,7 @@
   "baseBranches": ["main", "release-3.0"],
   "packageRules": [
     {
-<<<<<<< HEAD
-      "packageNames": ["@types/node"],
+      "matchPackageNames": ["@types/node"],
       "allowedVersions": "12.x"
     },
     /*
@@ -22,61 +21,18 @@
      *
      */
     {
-      "paths": [
+      "matchPaths": [
         "v3/package.json"
       ],
       "packageRules": [
-        "packagePatterns": ["^apollo-"],
-        "schedule": ["at any time"],
-        "automerge": true,
-        "automergeType": "branch",
-        "groupName": "v3"
+        {
+          "matchPackagePatterns": ["^apollo-"],
+          "schedule": ["at any time"],
+          "automerge": true,
+          "automergeType": "branch",
+          "groupName": "v3"
+        },
       ],
-=======
-      "matchPackageNames": ["@types/node"],
-      "allowedVersions": "8.x"
-    },
-    /*
-      Avoid major version bumps to server frameworks (those used by the
-      various Apollo Server integrations (e.g. Fastify, Express, Koa, etc.),
-      which must be reserved for a major version bump to Apollo Server itself.
-
-      For more thoughts here, see my comment on the commits that introduced
-      these threshholds via `git blame`.
-    */
-    {
-      "matchPackageNames": ["fastify"],
-      "allowedVersions": "<2"
-    },
-    {
-      "matchPackageNames": ["fastify-cors"],
-      "allowedVersions": "<1"
-    },
-    {
-      "matchPackageNames": ["koa-bodyparser"],
-      "allowedVersions": "<4"
-    },
-    {
-      "matchPackageNames": ["@koa/cors"],
-      "allowedVersions": "<3"
-    },
-    {
-      "matchPackageNames": ["log4js"],
-      "allowedVersions": "<5"
-    },
-    {
-      "matchPackageNames": ["hapi", "@types/hapi"],
-      "allowedVersions": "<18"
-    },
-    {
-      "matchPackageNames": ["ws"],
-      "allowedVersions": "<7"
-    },
-    // Remove when we're no longer supporting Node.js v6
-    {
-      "matchPackageNames": ["nock"],
-      "allowedVersions": "<11"
->>>>>>> 646fa1ae
     },
 
     /*
