--- conflicted
+++ resolved
@@ -7,11 +7,7 @@
 
 ### v2.11.0
 
-<<<<<<< HEAD
-- _Nothing yet! Stay tuned._
-=======
 - The range of accepted `peerDepedencies` versions for `graphql` has been widened to include `graphql@^15.0.0-rc.2` so as to accommodate the latest release-candidate of the `graphql@15` package, and an intention to support it when it is finally released on the `latest` npm tag.  While this change will subdue peer dependency warnings for Apollo Server packages, many dependencies from outside of this repository will continue to raise similar warnings until those packages own `peerDependencies` are updated.  It is unlikely that all of those packages will update their ranges prior to the final version of `graphql@15` being released, but if everything is working as expected, the warnings can be safely ignored. [PR #3825](https://github.com/apollographql/apollo-server/pull/3825)
->>>>>>> 8b700794
 
 ### v2.10.1
 
