import {
  APIGatewayProxyCallback,
  APIGatewayProxyEvent,
  Context as LambdaContext,
} from 'aws-lambda';
import { ApolloServerBase, GraphQLOptions } from 'apollo-server-core';
import {
  renderPlaygroundPage,
  RenderPageOptions as PlaygroundRenderPageOptions,
} from '@apollographql/graphql-playground-html';

import { graphqlLambda } from './lambdaApollo';
import { Headers } from 'apollo-server-env';

export interface CreateHandlerOptions {
  cors?: {
    origin?: boolean | string | string[];
    methods?: string | string[];
    allowedHeaders?: string | string[];
    exposedHeaders?: string | string[];
    credentials?: boolean;
    maxAge?: number;
  };
  onHealthCheck?: (req: APIGatewayProxyEvent) => Promise<any>;
}

export class ApolloServer extends ApolloServerBase {
  protected serverlessFramework(): boolean {
    return true;
  }

  // This translates the arguments from the middleware into graphQL options It
  // provides typings for the integration specific behavior, ideally this would
  // be propagated with a generic to the super class
  createGraphQLServerOptions(
    event: APIGatewayProxyEvent,
    context: LambdaContext,
  ): Promise<GraphQLOptions> {
    return super.graphQLServerOptions({ event, context });
  }

  public createHandler({ cors, onHealthCheck }: CreateHandlerOptions = { cors: undefined, onHealthCheck: undefined }) {
    // We will kick off the `willStart` event once for the server, and then
    // await it before processing any requests by incorporating its `await` into
    // the GraphQLServerOptions function which is called before each request.
    const promiseWillStart = this.willStart();

    const corsHeaders = new Headers();

    if (cors) {
      if (cors.methods) {
        if (typeof cors.methods === 'string') {
          corsHeaders.set('access-control-allow-methods', cors.methods);
        } else if (Array.isArray(cors.methods)) {
          corsHeaders.set(
            'access-control-allow-methods',
            cors.methods.join(','),
          );
        }
      }

      if (cors.allowedHeaders) {
        if (typeof cors.allowedHeaders === 'string') {
          corsHeaders.set('access-control-allow-headers', cors.allowedHeaders);
        } else if (Array.isArray(cors.allowedHeaders)) {
          corsHeaders.set(
            'access-control-allow-headers',
            cors.allowedHeaders.join(','),
          );
        }
      }

      if (cors.exposedHeaders) {
        if (typeof cors.exposedHeaders === 'string') {
          corsHeaders.set('access-control-expose-headers', cors.exposedHeaders);
        } else if (Array.isArray(cors.exposedHeaders)) {
          corsHeaders.set(
            'access-control-expose-headers',
            cors.exposedHeaders.join(','),
          );
        }
      }

      if (cors.credentials) {
        corsHeaders.set('access-control-allow-credentials', 'true');
      }
      if (typeof cors.maxAge === 'number') {
        corsHeaders.set('access-control-max-age', cors.maxAge.toString());
      }
    }

    return (
      event: APIGatewayProxyEvent,
      context: LambdaContext,
      callback: APIGatewayProxyCallback,
    ) => {
      // We re-load the headers into a Fetch API-compatible `Headers`
      // interface within `graphqlLambda`, but we still need to respect the
      // case-insensitivity within this logic here, so we'll need to do it
      // twice since it's not accessible to us otherwise, right now.
      const eventHeaders = new Headers(event.headers);

      // Make a request-specific copy of the CORS headers, based on the server
      // global CORS headers we've set above.
      const requestCorsHeaders = new Headers(corsHeaders);

      if (cors && cors.origin) {
        const requestOrigin = eventHeaders.get('origin');
        if (typeof cors.origin === 'string') {
          requestCorsHeaders.set('access-control-allow-origin', cors.origin);
        } else if (
          requestOrigin &&
          (typeof cors.origin === 'boolean' ||
            (Array.isArray(cors.origin) &&
              requestOrigin &&
              cors.origin.includes(requestOrigin)))
        ) {
          requestCorsHeaders.set('access-control-allow-origin', requestOrigin);
        }

        const requestAccessControlRequestHeaders = eventHeaders.get(
          'access-control-request-headers',
        );
        if (!cors.allowedHeaders && requestAccessControlRequestHeaders) {
          requestCorsHeaders.set(
            'access-control-allow-headers',
            requestAccessControlRequestHeaders,
          );
        }
      }

      // Convert the `Headers` into an object which can be spread into the
      // various headers objects below.
      // Note: while Object.fromEntries simplifies this code, it's only currently
      //       supported in Node 12 (we support >=6)
      const requestCorsHeadersObject = Array.from(requestCorsHeaders).reduce<
        Record<string, string>
      >((headersObject, [key, value]) => {
        headersObject[key] = value;
        return headersObject;
      }, {});

      if (event.httpMethod === 'OPTIONS') {
        context.callbackWaitsForEmptyEventLoop = false;
        return callback(null, {
          body: '',
          statusCode: 204,
          headers: {
            ...requestCorsHeadersObject,
          },
        });
      }

      if (event.path === '/.well-known/apollo/server-health') {
        const successfulResponse = {
          body: JSON.stringify({ status: 'pass' }),
          statusCode: 200,
          headers: {
            'Content-Type': 'application/json',
            ...requestCorsHeadersObject,
          },
        };
        if (onHealthCheck) {
          onHealthCheck(event)
            .then(() => {
              return callback(null, successfulResponse);
            })
            .catch(() => {
              return callback(null, {
                body: JSON.stringify({ status: 'fail' }),
                statusCode: 503,
                headers: {
                  'Content-Type': 'application/json',
                  ...requestCorsHeadersObject,
                },
              });
            });
<<<<<<< HEAD
          } else {
            return callback(null, successfulResponse);
          }
=======
          return;
        } else {
          return callback(null, successfulResponse);
        }
>>>>>>> 44a6641e
      }

      if (this.playgroundOptions && event.httpMethod === 'GET') {
        const acceptHeader = event.headers['Accept'] || event.headers['accept'];
        if (acceptHeader && acceptHeader.includes('text/html')) {
          const path =
            event.path ||
            (event.requestContext && event.requestContext.path) ||
            '/';

          const playgroundRenderPageOptions: PlaygroundRenderPageOptions = {
            endpoint: path,
            ...this.playgroundOptions,
          };

          return callback(null, {
            body: renderPlaygroundPage(playgroundRenderPageOptions),
            statusCode: 200,
            headers: {
              'Content-Type': 'text/html',
              ...requestCorsHeadersObject,
            },
          });
        }
      }

      const callbackFilter: APIGatewayProxyCallback = (error, result) => {
        callback(
          error,
          result && {
            ...result,
            headers: {
              ...result.headers,
              ...requestCorsHeadersObject,
            },
          },
        );
      };

      graphqlLambda(async () => {
        // In a world where this `createHandler` was async, we might avoid this
        // but since we don't want to introduce a breaking change to this API
        // (by switching it to `async`), we'll leverage the
        // `GraphQLServerOptions`, which are dynamically built on each request,
        // to `await` the `promiseWillStart` which we kicked off at the top of
        // this method to ensure that it runs to completion (which is part of
        // its contract) prior to processing the request.
        await promiseWillStart;
        return this.createGraphQLServerOptions(event, context);
      })(event, context, callbackFilter);
    };
  }
}<|MERGE_RESOLUTION|>--- conflicted
+++ resolved
@@ -175,16 +175,10 @@
                 },
               });
             });
-<<<<<<< HEAD
+            return;
           } else {
             return callback(null, successfulResponse);
           }
-=======
-          return;
-        } else {
-          return callback(null, successfulResponse);
-        }
->>>>>>> 44a6641e
       }
 
       if (this.playgroundOptions && event.httpMethod === 'GET') {
